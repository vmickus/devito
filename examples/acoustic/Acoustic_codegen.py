--- conflicted
+++ resolved
@@ -3,10 +3,6 @@
 
 import numpy as np
 
-<<<<<<< HEAD
-from devito.at_controller import AutoTuner
-=======
->>>>>>> c182580f
 from devito.dimension import Dimension
 from devito.interfaces import DenseData, TimeData
 from examples.acoustic.fwi_operators import *
@@ -31,40 +27,6 @@
         self.dt = self.model.critical_dt
         if self.t_order == 4:
             self.dt *= 1.73
-<<<<<<< HEAD
-
-        if auto_tuning and legacy:  # auto tuning with dummy forward operator
-            nt, nrec = self.data.shape
-            nsrc = self.source.shape[1]
-            ndim = len(self.model.shape)
-            h = self.model.get_spacing()
-            dtype = self.model.dtype
-            nbpml = self.model.nbpml
-
-            # Create source symbol
-            p_src = Dimension('p_src', size=nsrc)
-            src = SourceLike(name="src", dimensions=[time, p_src], npoint=nsrc, nt=nt,
-                             dt=self.dt, h=h, ndim=ndim, nbpml=nbpml, dtype=dtype,
-                             coordinates=self.source.receiver_coords)
-            src.data[:] = self.source.traces[:]
-
-            # Create receiver symbol
-            p_rec = Dimension('p_rec', size=nrec)
-            rec = SourceLike(name="rec", dimensions=[time, p_rec], npoint=nrec, nt=nt,
-                             dt=self.dt, h=h, ndim=ndim, nbpml=nbpml, dtype=dtype,
-                             coordinates=self.data.receiver_coords)
-
-            # Create the forward wavefield
-            u = TimeData(name="u", shape=self.model.shape_domain, time_dim=nt,
-                         time_order=2, space_order=self.s_order, save=False,
-                         dtype=dtype)
-            fw = ForwardOperator(self.model, u, src, rec, self.data,
-                                 time_order=self.t_order, spc_order=self.s_order,
-                                 profile=True, save=False, dse=dse, compiler=compiler)
-            self.at = AutoTuner(fw)
-            self.at.auto_tune_blocks(self.s_order + 1, self.s_order * 4 + 2)
-=======
->>>>>>> c182580f
 
     # Forward modelling
     def Forward(self, save=False, cache_blocking=None, auto_tuning=False,
@@ -121,19 +83,6 @@
         dtype = self.model.dtype
         nbpml = self.model.nbpml
 
-<<<<<<< HEAD
-    # Adjoint modelling
-    def Adjoint(self, recin, cache_blocking=None, auto_tuning=False,
-                dse='advanced', dle='advanced', compiler=None, u_ini=None, legacy=True):
-        nt, nrec = self.data.shape
-        nsrc = self.source.shape[1]
-        ndim = len(self.model.shape)
-        h = self.model.get_spacing()
-        dtype = self.model.dtype
-        nbpml = self.model.nbpml
-
-=======
->>>>>>> c182580f
         # Create source symbol
         p_src = Dimension('p_src', size=nsrc)
         srca = SourceLike(name="srca", dimensions=[time, p_src], npoint=nsrc, nt=nt,
@@ -147,12 +96,6 @@
                          coordinates=self.data.receiver_coords)
         rec.data[:] = recin[:]
 
-<<<<<<< HEAD
-        if legacy and auto_tuning:
-            cache_blocking = self.at.block_size
-
-=======
->>>>>>> c182580f
         # Create the forward wavefield
         v = TimeData(name="v", shape=self.model.shape_domain, time_dim=nt,
                      time_order=2, space_order=self.s_order,
@@ -162,23 +105,6 @@
         adj = AdjointOperator(self.model, v, srca, rec, self.data,
                               time_order=self.t_order, spc_order=self.s_order,
                               cache_blocking=cache_blocking, dse=dse,
-<<<<<<< HEAD
-                              dle=dle, compiler=compiler, profile=True,
-                              legacy=legacy)
-
-        if legacy:
-            adj.apply()
-            return (srca.data, v, adj.propagator.gflopss,
-                    adj.propagator.oi, adj.propagator.timings)
-        else:
-            summary = adj.apply(autotune=auto_tuning)
-            return srca.data, v, summary.gflopss, summary.oi, summary.timings
-
-    # Gradient operator (adjoint of Linearized Born modelling, action of
-    # the Jacobian adjoint on an input data)
-    def Gradient(self, recin, u, cache_blocking=None, auto_tuning=False,
-                 dse='advanced', dle='advanced', compiler=None, legacy=True):
-=======
                               dle=dle, compiler=compiler, profile=True)
 
         summary = adj.apply(autotune=auto_tuning)
@@ -190,7 +116,6 @@
         Gradient operator (adjoint of Linearized Born modelling, action of
         the Jacobian adjoint on an input data)
         """
->>>>>>> c182580f
         nt, nrec = self.data.shape
         ndim = len(self.model.shape)
         h = self.model.get_spacing()
@@ -207,11 +132,6 @@
         # Gradient symbol
         grad = DenseData(name="grad", shape=self.model.shape_domain,
                          dtype=self.model.dtype)
-<<<<<<< HEAD
-        if legacy and auto_tuning:
-            cache_blocking = self.at.block_size
-=======
->>>>>>> c182580f
 
         # Create the forward wavefield
         v = TimeData(name="v", shape=self.model.shape_domain, time_dim=nt,
@@ -222,22 +142,6 @@
         gradop = GradientOperator(self.model, v, grad, rec, u, self.data,
                                   time_order=self.t_order, spc_order=self.s_order,
                                   cache_blocking=cache_blocking, dse=dse,
-<<<<<<< HEAD
-                                  dle=dle, compiler=compiler, profile=True,
-                                  legacy=legacy)
-
-        if legacy:
-            grad.apply()
-            return (grad.data, gradop.propagator.gflopss,
-                    gradop.propagator.oi, gradop.propagator.timings)
-        else:
-            summary = gradop.apply(autotune=auto_tuning)
-            return grad.data, summary.gflopss, summary.oi, summary.timings
-
-    # Linearized Born modelling
-    def Born(self, dmin, cache_blocking=None, auto_tuning=False,
-             dse='advanced', dle='advanced', compiler=None, legacy=True):
-=======
                                   dle=dle, compiler=compiler, profile=True)
 
         summary = gradop.apply(autotune=auto_tuning)
@@ -248,7 +152,6 @@
         """
         Linearized Born modelling
         """
->>>>>>> c182580f
         nt, nrec = self.data.shape
         nsrc = self.source.shape[1]
         ndim = len(self.model.shape)
@@ -269,24 +172,10 @@
                          dt=self.dt, h=h, ndim=ndim, nbpml=nbpml, dtype=dtype,
                          coordinates=self.data.receiver_coords)
 
-<<<<<<< HEAD
-        if legacy and auto_tuning:
-            cache_blocking = self.at.block_size
-
-=======
->>>>>>> c182580f
         # Create the forward wavefield
         u = TimeData(name="u", shape=self.model.shape_domain, time_dim=nt,
                      time_order=2, space_order=self.s_order,
                      dtype=self.model.dtype)
-<<<<<<< HEAD
-        U = TimeData(name="ul", shape=self.model.shape_domain, time_dim=nt,
-                     time_order=2, space_order=self.s_order,
-                     dtype=self.model.dtype)
-
-        dm = DenseData(name="dm", shape=self.model.shape_domain, dtype=self.model.dtype)
-        dm.data[:] = self.model.pad(dmin)
-=======
         U = TimeData(name="U", shape=self.model.shape_domain, time_dim=nt,
                      time_order=2, space_order=self.s_order,
                      dtype=self.model.dtype)
@@ -296,24 +185,11 @@
             dm.data[:] = self.model.pad(dmin)
         else:
             dm = dmin
->>>>>>> c182580f
         # Execute operator and return wavefield and receiver data
         born = BornOperator(self.model, u, U, src, rec, dm, self.data,
                             time_order=self.t_order, spc_order=self.s_order,
                             cache_blocking=cache_blocking, dse=dse,
-<<<<<<< HEAD
-                            dle=dle, compiler=compiler, profile=True,
-                            legacy=legacy)
-        if legacy:
-            born.apply()
-            return (rec.data, u, U, born.propagator.gflopss,
-                    born.propagator.oi, born.propagator.timings)
-        else:
-            summary = born.apply(autotune=auto_tuning)
-            return rec.data, u, U, summary.gflopss, summary.oi, summary.timings
-=======
                             dle=dle, compiler=compiler, profile=True)
 
         summary = born.apply(autotune=auto_tuning)
-        return rec.data, u, U, summary.gflopss, summary.oi, summary.timings
->>>>>>> c182580f
+        return rec.data, u, U, summary.gflopss, summary.oi, summary.timings